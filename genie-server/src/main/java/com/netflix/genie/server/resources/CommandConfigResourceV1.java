package com.netflix.genie.server.resources;

import com.netflix.genie.common.exceptions.CloudServiceException;
import com.netflix.genie.common.messages.CommandConfigRequest;
import com.netflix.genie.common.messages.CommandConfigResponse;
import com.netflix.genie.common.model.Application;
import com.netflix.genie.common.model.Command;
import com.netflix.genie.server.persistence.PersistenceManager;
import com.netflix.genie.server.services.CommandConfigService;
import com.netflix.genie.server.services.ConfigServiceFactory;
import com.netflix.genie.server.util.JAXBContextResolver;
import com.netflix.genie.server.util.ResponseUtil;
import java.net.HttpURLConnection;
import java.util.ArrayList;
import java.util.Iterator;
import javax.ws.rs.Consumes;
import javax.ws.rs.DELETE;
import javax.ws.rs.GET;
import javax.ws.rs.POST;
import javax.ws.rs.PUT;
import javax.ws.rs.Path;
import javax.ws.rs.PathParam;
import javax.ws.rs.Produces;
import javax.ws.rs.QueryParam;
import javax.ws.rs.core.MediaType;
import javax.ws.rs.core.Response;
import javax.ws.rs.ext.Provider;
import org.slf4j.Logger;
import org.slf4j.LoggerFactory;

/**
 * Code for CommandConfigResource - REST end-point for supporting Command.
 *
 * @author amsharma
 *
 */
@Path("/v1/config/commands")
@Produces({MediaType.APPLICATION_XML, MediaType.APPLICATION_JSON})
public class CommandConfigResourceV1 {

    private final CommandConfigService ccs;
    private static final Logger LOG = LoggerFactory
            .getLogger(CommandConfigResourceV1.class);

    /**
     * Custom JAXB context resolver for the cluster config requests/responses.
     *
     * @author amsharma
     */
    @Provider
    public static class CommandJAXBContextResolver extends JAXBContextResolver {

        /**
         * Constructor - initialize the resolver for the types that this
         * resource cares about.
         *
         * @throws Exception if there is any error in initialization
         */
        public CommandJAXBContextResolver() throws Exception {
            super(new Class[]{Command.class,
                CommandConfigRequest.class,
                CommandConfigResponse.class});
        }
    }

    /**
     * Default constructor.
     *
     * @throws CloudServiceException if there is any error
     */
    public CommandConfigResourceV1() throws CloudServiceException {
        ccs = ConfigServiceFactory.getCommandConfigImpl();
    }

    /**
     * Get Command config for given id.
     *
     * @param id unique id for command config
     * @return successful response, or one with an HTTP error code
     */
    @GET
    @Path("/{id}")
    public Response getCommandConfig(@PathParam("id") String id) {
        LOG.info("called");
        return getCommandConfig(id, null);
    }

    /**
     * Get Command config based on user params.
     *
     * @param id unique id for config (optional)
     * @param name name for config (optional)
     *
     * @return successful response, or one with an HTTP error code
     */
    @GET
    @Path("/")
    public Response getCommandConfig(@QueryParam("id") String id,
            @QueryParam("name") String name) {

        LOG.info("called");
        CommandConfigResponse ccr = ccs.getCommandConfig(id, name);
        return ResponseUtil.createResponse(ccr);
    }

    /**
     * Create Command configuration.
     *
     * @param request contains a command config element
     * @return successful response, or one with an HTTP error code
     */
    @POST
    @Path("/")
    @Consumes({MediaType.APPLICATION_XML, MediaType.APPLICATION_JSON})
    public Response createCommandConfig(CommandConfigRequest request) {
        LOG.info("called to create new cluster");

<<<<<<< HEAD
        CommandConfigResponse ccr = ccs.createCommandConfig(request);
        return ResponseUtil.createResponse(ccr);
=======
        // Need to get the Command object and fetch the applcation objects from the DB
        // to set it in the object.
        Command ce = request.getCommandConfig();

        if (ce == null) {
            return ResponseUtil.createResponse(new CommandConfigResponse(new CloudServiceException(HttpURLConnection.HTTP_BAD_REQUEST,
                    "Missing commandConfig object.")));
        }

        ArrayList<String> appids = ce.getAppIds();

        if (appids != null) {
            PersistenceManager<Application> pma = new PersistenceManager<Application>();
            ArrayList<Application> appList = new ArrayList<Application>();
            Iterator<String> it = appids.iterator();
            while (it.hasNext()) {
                String appId = (String) it.next();
                Application ae = (Application) pma.getEntity(appId, Application.class);
                if (ae != null) {
                    appList.add(ae);
                } else {
                    CommandConfigResponse acr = new CommandConfigResponse(new CloudServiceException(HttpURLConnection.HTTP_BAD_REQUEST,
                            "Application Does Not Exist: {" + appId + "}"));
                    return ResponseUtil.createResponse(acr);
                }
            }
            ce.setApplications(appList);
        }

        CommandConfigResponse acr = ccs.createCommandConfig(request);
        return ResponseUtil.createResponse(acr);
>>>>>>> 5a3f61d3
    }

    /**
     * Insert/update command config.
     *
     * @param id unique id for config to upsert
     * @param request contains the command config element for update
     * @return successful response, or one with an HTTP error code
     */
    @PUT
    @Path("/{id}")
    @Consumes({MediaType.APPLICATION_XML, MediaType.APPLICATION_JSON})
    public Response updateCommandConfig(@PathParam("id") String id,
            CommandConfigRequest request) {
        LOG.info("called to create/update comamnd config");
        Command commandConfig = request.getCommandConfig();
        if (commandConfig != null) {
            // include "id" in the request
            commandConfig.setId(id);
            ArrayList<String> appids = commandConfig.getAppIds();

            if (appids != null) {
                PersistenceManager<Application> pma = new PersistenceManager<Application>();
                ArrayList<Application> appList = new ArrayList<Application>();
                Iterator<String> it = appids.iterator();
                while (it.hasNext()) {
                    String appId = (String) it.next();
                    Application ae = (Application) pma.getEntity(appId, Application.class);
                    if (ae != null) {
                        appList.add(ae);
                    } else {
                        CommandConfigResponse acr = new CommandConfigResponse(new CloudServiceException(HttpURLConnection.HTTP_BAD_REQUEST,
                                "Application Does Not Exist: {" + appId + "}"));
                        return ResponseUtil.createResponse(acr);
                    }
                }
                commandConfig.setApplications(appList);
            }
        }

        CommandConfigResponse ccr = ccs.updateCommandConfig(request);
        return ResponseUtil.createResponse(ccr);
    }

    /**
     * Delete without an id, returns an error.
     *
     * @return error code, since no id is provided
     */
    @DELETE
    @Path("/")
    public Response deleteCommandConfig() {
        LOG.info("called");
        return deleteCommandConfig(null);
    }

    /**
     * Delete a command config from database.
     *
     * @param id unique id for config to delete
     * @return successful response, or one with an HTTP error code
     */
    @DELETE
    @Path("/{id}")
    public Response deleteCommandConfig(@PathParam("id") String id) {
        LOG.info("called");
        CommandConfigResponse ccr = ccs.deleteCommandConfig(id);
        return ResponseUtil.createResponse(ccr);
    }
}<|MERGE_RESOLUTION|>--- conflicted
+++ resolved
@@ -115,42 +115,8 @@
     public Response createCommandConfig(CommandConfigRequest request) {
         LOG.info("called to create new cluster");
 
-<<<<<<< HEAD
         CommandConfigResponse ccr = ccs.createCommandConfig(request);
         return ResponseUtil.createResponse(ccr);
-=======
-        // Need to get the Command object and fetch the applcation objects from the DB
-        // to set it in the object.
-        Command ce = request.getCommandConfig();
-
-        if (ce == null) {
-            return ResponseUtil.createResponse(new CommandConfigResponse(new CloudServiceException(HttpURLConnection.HTTP_BAD_REQUEST,
-                    "Missing commandConfig object.")));
-        }
-
-        ArrayList<String> appids = ce.getAppIds();
-
-        if (appids != null) {
-            PersistenceManager<Application> pma = new PersistenceManager<Application>();
-            ArrayList<Application> appList = new ArrayList<Application>();
-            Iterator<String> it = appids.iterator();
-            while (it.hasNext()) {
-                String appId = (String) it.next();
-                Application ae = (Application) pma.getEntity(appId, Application.class);
-                if (ae != null) {
-                    appList.add(ae);
-                } else {
-                    CommandConfigResponse acr = new CommandConfigResponse(new CloudServiceException(HttpURLConnection.HTTP_BAD_REQUEST,
-                            "Application Does Not Exist: {" + appId + "}"));
-                    return ResponseUtil.createResponse(acr);
-                }
-            }
-            ce.setApplications(appList);
-        }
-
-        CommandConfigResponse acr = ccs.createCommandConfig(request);
-        return ResponseUtil.createResponse(acr);
->>>>>>> 5a3f61d3
     }
 
     /**
