--- conflicted
+++ resolved
@@ -1,12 +1,3 @@
-<<<<<<< HEAD
-genie:
-  aws:
-    credentials:
-      # File containing aws credentials, i.e. accessKey and secretKey
-      file: <AWS CREDENTIALS FILENAME>
-      # Role arn to be used to get connection to aws
-      #role: <AWS ROLE ARN>
-=======
 # Properties for S3
 #genie:
 #  aws:
@@ -14,5 +5,4 @@
 #      # File containing aws credentials, i.e. accessKey and secretKey
 #      file: <AWS CREDENTIALS FILENAME>
 #      # Role arn to be used to get connection to aws
-#      role: <AWS ROLE ARN>
->>>>>>> 7c0ab780
+#      role: <AWS ROLE ARN>